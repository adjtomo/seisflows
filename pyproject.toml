[build-system]
requires = ["setuptools>=61.0.0", "wheel"]
build-backend = "setuptools.build_meta"

[project]
name = "seisflows"
<<<<<<< HEAD
version = "2.4.0"
=======
version = "3.0.0"
>>>>>>> 2d08418a
description = "An automated workflow tool for full waveform inversion"
readme = "README.md"
requires-python = ">=3.7"
license = {file = "LICENSE"}
authors = [
    {name = "adjTomo Dev Team"},
    {email = "adjtomo@gmail.com"}
]
dependencies = [
    "obspy",
    "pyyaml",
    "pypdf",
	"IPython",
	"dill",
	"pyatoa>=0.4.0",
    "pysep-adjtomo",
]

[project.optional-dependencies]
dev = ["pytest", "ipython", "ipdb"]

[project.urls]
homepage = "https://github.com/adjtomo/"
documentation = "https://seisflows.readthedocs.io"
repository = "https://github.com/adjtomo/seisflows"

[project.scripts]
seisflows = "seisflows.seisflows:main"<|MERGE_RESOLUTION|>--- conflicted
+++ resolved
@@ -4,11 +4,7 @@
 
 [project]
 name = "seisflows"
-<<<<<<< HEAD
-version = "2.4.0"
-=======
-version = "3.0.0"
->>>>>>> 2d08418a
+version = "3.0.0-beta"
 description = "An automated workflow tool for full waveform inversion"
 readme = "README.md"
 requires-python = ">=3.7"
