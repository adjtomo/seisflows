--- conflicted
+++ resolved
@@ -19,19 +19,14 @@
 # -- Project information -----------------------------------------------------
 
 project = 'SeisFlows'
-copyright = '2023'
+copyright = '2024'
 author = 'adjTomo Dev Team'
-<<<<<<< HEAD
 # Grab version number from 'pyproject.toml'
 with open("../pyproject.toml", "r") as f:
     _lines = f.readlines()
 for _line in _lines:
     if _line.startswith("version"):
         version = _line.split('"')[1].strip()
-=======
-version = '2.3.0'
->>>>>>> 71135e97
-
 
 # -- General configuration ---------------------------------------------------
 
