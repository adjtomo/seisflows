# Configuration file for the Sphinx documentation builder.
#
# This file only contains a selection of the most common options. For a full
# list see the documentation:
# https://www.sphinx-doc.org/en/master/usage/configuration.html

# -- Path setup --------------------------------------------------------------

# If extensions (or modules to document with autodoc) are in another directory,
# add these directories to sys.path here. If the directory is relative to the
# documentation root, use os.path.abspath to make it absolute, like shown here.
#
# import os
# import sys
# sys.path.insert(0, os.path.abspath('.'))
import sphinx_rtd_theme


# -- Project information -----------------------------------------------------

project = 'SeisFlows'
copyright = '2024'
author = 'adjTomo Dev Team'
<<<<<<< HEAD
version = '2.4.0'

=======
# Grab version number from 'pyproject.toml'
with open("../pyproject.toml", "r") as f:
    _lines = f.readlines()
for _line in _lines:
    if _line.startswith("version"):
        version = _line.split('"')[1].strip()
>>>>>>> 2d08418a

# -- General configuration ---------------------------------------------------

# Add any Sphinx extension module names here, as strings. They can be
# extensions coming with Sphinx (named 'sphinx.ext.*') or your custom
# ones.
extensions = [
        "sphinx_rtd_theme",
        "autoapi.extension",
        "myst_parser"
]

# Add any paths that contain templates here, relative to this directory.
templates_path = ['_templates']

# List of patterns, relative to source directory, that match files and
# directories to ignore when looking for source files.
# This pattern also affects html_static_path and html_extra_path.
exclude_patterns = ['_build', 'Thumbs.db', '.DS_Store']


# -- Options for HTML output -------------------------------------------------

# The theme to use for HTML and HTML Help pages.  See the documentation for
# a list of builtin themes.
#
html_theme = 'sphinx_rtd_theme'

html_favicon = "images/sf_globe_alpha.png"
html_logo = "images/sf_globe_alpha_wide.png"

# Add any paths that contain custom static files (such as style sheets) here,
# relative to this directory. They are copied after the builtin static files,
# so a file named "default.css" will overwrite the builtin "default.css".
html_static_path = ['_static']

# AutoAPI variables
autoapi_type = "python"
autoapi_dirs = ["../seisflows"] 
autoapi_add_toctree_entry = True<|MERGE_RESOLUTION|>--- conflicted
+++ resolved
@@ -21,17 +21,12 @@
 project = 'SeisFlows'
 copyright = '2024'
 author = 'adjTomo Dev Team'
-<<<<<<< HEAD
-version = '2.4.0'
-
-=======
 # Grab version number from 'pyproject.toml'
 with open("../pyproject.toml", "r") as f:
     _lines = f.readlines()
 for _line in _lines:
     if _line.startswith("version"):
         version = _line.split('"')[1].strip()
->>>>>>> 2d08418a
 
 # -- General configuration ---------------------------------------------------
 
